--- conflicted
+++ resolved
@@ -1,48 +1,34 @@
-tests/cases/compiler/anonymousModules.ts(1,1): error TS2304: Cannot find name 'module'.
-tests/cases/compiler/anonymousModules.ts(1,8): error TS1005: ';' expected.
-<<<<<<< HEAD
-tests/cases/compiler/anonymousModules.ts(4,9): error TS1005: ';' expected.
-tests/cases/compiler/anonymousModules.ts(10,9): error TS1005: ';' expected.
-tests/cases/compiler/anonymousModules.ts(1,1): error TS2304: Cannot find name 'module'.
-tests/cases/compiler/anonymousModules.ts(4,2): error TS2304: Cannot find name 'module'.
-=======
-tests/cases/compiler/anonymousModules.ts(2,2): error TS1129: Statement expected.
-tests/cases/compiler/anonymousModules.ts(2,2): error TS1148: Cannot compile external modules unless the '--module' flag is provided.
-tests/cases/compiler/anonymousModules.ts(4,2): error TS2304: Cannot find name 'module'.
-tests/cases/compiler/anonymousModules.ts(4,9): error TS1005: ';' expected.
-tests/cases/compiler/anonymousModules.ts(5,3): error TS1129: Statement expected.
-tests/cases/compiler/anonymousModules.ts(5,14): error TS2395: Individual declarations in merged declaration bar must be all exported or all local.
-tests/cases/compiler/anonymousModules.ts(6,2): error TS1128: Declaration or statement expected.
-tests/cases/compiler/anonymousModules.ts(8,6): error TS2395: Individual declarations in merged declaration bar must be all exported or all local.
->>>>>>> 1776734e
-tests/cases/compiler/anonymousModules.ts(10,2): error TS2304: Cannot find name 'module'.
-tests/cases/compiler/anonymousModules.ts(10,9): error TS1005: ';' expected.
-tests/cases/compiler/anonymousModules.ts(13,1): error TS1128: Declaration or statement expected.
-
-
-==== tests/cases/compiler/anonymousModules.ts (6 errors) ====
-    module {
-    ~~~~~~
-!!! error TS2304: Cannot find name 'module'.
-           ~
-!!! error TS1005: ';' expected.
-    	export var foo = 1;
-    
-    	module {
-    	~~~~~~
-!!! error TS2304: Cannot find name 'module'.
-    	       ~
-!!! error TS1005: ';' expected.
-    		export var bar = 1;
-    	}
-    
-    	var bar = 2;
-    
-    	module {
-    	~~~~~~
-!!! error TS2304: Cannot find name 'module'.
-    	       ~
-!!! error TS1005: ';' expected.
-    		var x = bar;
-    	}
+tests/cases/compiler/anonymousModules.ts(1,1): error TS2304: Cannot find name 'module'.
+tests/cases/compiler/anonymousModules.ts(1,8): error TS1005: ';' expected.
+tests/cases/compiler/anonymousModules.ts(4,2): error TS2304: Cannot find name 'module'.
+tests/cases/compiler/anonymousModules.ts(4,9): error TS1005: ';' expected.
+tests/cases/compiler/anonymousModules.ts(10,2): error TS2304: Cannot find name 'module'.
+tests/cases/compiler/anonymousModules.ts(10,9): error TS1005: ';' expected.
+
+
+==== tests/cases/compiler/anonymousModules.ts (6 errors) ====
+    module {
+    ~~~~~~
+!!! error TS2304: Cannot find name 'module'.
+           ~
+!!! error TS1005: ';' expected.
+    	export var foo = 1;
+    
+    	module {
+    	~~~~~~
+!!! error TS2304: Cannot find name 'module'.
+    	       ~
+!!! error TS1005: ';' expected.
+    		export var bar = 1;
+    	}
+    
+    	var bar = 2;
+    
+    	module {
+    	~~~~~~
+!!! error TS2304: Cannot find name 'module'.
+    	       ~
+!!! error TS1005: ';' expected.
+    		var x = bar;
+    	}
     }