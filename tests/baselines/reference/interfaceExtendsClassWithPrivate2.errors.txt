--- conflicted
+++ resolved
@@ -1,62 +1,46 @@
-tests/cases/compiler/interfaceExtendsClassWithPrivate2.ts(10,7): error TS2416: Class 'D' incorrectly extends base class 'C':
-  Private property 'x' cannot be reimplemented.
-tests/cases/compiler/interfaceExtendsClassWithPrivate2.ts(10,7): error TS2421: Class 'D' incorrectly implements interface 'I':
-  Private property 'x' cannot be reimplemented.
-tests/cases/compiler/interfaceExtendsClassWithPrivate2.ts(18,7): error TS2416: Class 'D2' incorrectly extends base class 'C':
-  Private property 'x' cannot be reimplemented.
-tests/cases/compiler/interfaceExtendsClassWithPrivate2.ts(18,7): error TS2421: Class 'D2' incorrectly implements interface 'I':
-  Private property 'x' cannot be reimplemented.
-
-
-==== tests/cases/compiler/interfaceExtendsClassWithPrivate2.ts (4 errors) ====
-    class C {
-        public foo(x: any) { return x; }
-        private x = 1;
-    }
-    
-    interface I extends C {
-        other(x: any): any;
-    }
-    
-    class D extends C implements I { // error
-          ~
-<<<<<<< HEAD
-!!! Class 'D' incorrectly extends base class 'C':
-!!!   Types have separate declarations of a private property 'x'.
-          ~
-!!! Class 'D' incorrectly implements interface 'I':
-!!!   Types have separate declarations of a private property 'x'.
-=======
-!!! error TS2416: Class 'D' incorrectly extends base class 'C':
-!!! error TS2416:   Private property 'x' cannot be reimplemented.
-          ~
-!!! error TS2421: Class 'D' incorrectly implements interface 'I':
-!!! error TS2421:   Private property 'x' cannot be reimplemented.
->>>>>>> d867cecf
-        public foo(x: any) { return x; }
-        private x = 2;
-        private y = 3;
-        other(x: any) { return x; }
-        bar() {}
-    } 
-    
-    class D2 extends C implements I { // error
-          ~~
-<<<<<<< HEAD
-!!! Class 'D2' incorrectly extends base class 'C':
-!!!   Types have separate declarations of a private property 'x'.
-          ~~
-!!! Class 'D2' incorrectly implements interface 'I':
-!!!   Types have separate declarations of a private property 'x'.
-=======
-!!! error TS2416: Class 'D2' incorrectly extends base class 'C':
-!!! error TS2416:   Private property 'x' cannot be reimplemented.
-          ~~
-!!! error TS2421: Class 'D2' incorrectly implements interface 'I':
-!!! error TS2421:   Private property 'x' cannot be reimplemented.
->>>>>>> d867cecf
-        public foo(x: any) { return x; }
-        private x = "";
-        other(x: any) { return x; }
-        bar() { }
+tests/cases/compiler/interfaceExtendsClassWithPrivate2.ts(10,7): error TS2416: Class 'D' incorrectly extends base class 'C':
+  Types have separate declarations of a private property 'x'.
+tests/cases/compiler/interfaceExtendsClassWithPrivate2.ts(10,7): error TS2421: Class 'D' incorrectly implements interface 'I':
+  Types have separate declarations of a private property 'x'.
+tests/cases/compiler/interfaceExtendsClassWithPrivate2.ts(18,7): error TS2416: Class 'D2' incorrectly extends base class 'C':
+  Types have separate declarations of a private property 'x'.
+tests/cases/compiler/interfaceExtendsClassWithPrivate2.ts(18,7): error TS2421: Class 'D2' incorrectly implements interface 'I':
+  Types have separate declarations of a private property 'x'.
+
+
+==== tests/cases/compiler/interfaceExtendsClassWithPrivate2.ts (4 errors) ====
+    class C {
+        public foo(x: any) { return x; }
+        private x = 1;
+    }
+    
+    interface I extends C {
+        other(x: any): any;
+    }
+    
+    class D extends C implements I { // error
+          ~
+!!! error TS2416: Class 'D' incorrectly extends base class 'C':
+!!! error TS2416:   Types have separate declarations of a private property 'x'.
+          ~
+!!! error TS2421: Class 'D' incorrectly implements interface 'I':
+!!! error TS2421:   Types have separate declarations of a private property 'x'.
+        public foo(x: any) { return x; }
+        private x = 2;
+        private y = 3;
+        other(x: any) { return x; }
+        bar() {}
+    } 
+    
+    class D2 extends C implements I { // error
+          ~~
+!!! error TS2416: Class 'D2' incorrectly extends base class 'C':
+!!! error TS2416:   Types have separate declarations of a private property 'x'.
+          ~~
+!!! error TS2421: Class 'D2' incorrectly implements interface 'I':
+!!! error TS2421:   Types have separate declarations of a private property 'x'.
+        public foo(x: any) { return x; }
+        private x = "";
+        other(x: any) { return x; }
+        bar() { }
     } 