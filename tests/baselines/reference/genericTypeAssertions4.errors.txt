==== tests/cases/compiler/genericTypeAssertions4.ts (5 errors) ====
    class A {
        foo() { return ""; }
    }
    
    class B extends A {
        bar() { return 1; }
    }
    
    class C extends A {
        baz() { return 1; }
    }
    
    var a: A;
    var b: B;
    var c: C;
    
    function foo2<T extends A>(x: T) {
        var y = x;
        y = a; // error: cannot convert A to T
        ~
!!! Type 'A' is not assignable to type 'T'.
        y = b; // error: cannot convert B to T
        ~
!!! Type 'B' is not assignable to type 'T'.
        y = c; // error: cannot convert C to T
        ~
!!! Type 'C' is not assignable to type 'T'.
        y = <T>a;
        y = <T>b; // error: cannot convert B to T
            ~~~~
<<<<<<< HEAD
!!! Neither type 'T' nor type 'B' is assignable to the other:
!!!   Property 'bar' is missing in type 'A'.
        y = <T>c; // error: cannot convert C to T
            ~~~~
!!! Neither type 'T' nor type 'C' is assignable to the other:
!!!   Property 'baz' is missing in type 'A'.
=======
!!! Neither type 'B' nor type 'T' is assignable to the other.
        y = <T>c; // error: cannot convert C to T
            ~~~~
!!! Neither type 'C' nor type 'T' is assignable to the other.
>>>>>>> 9adb8936
    }<|MERGE_RESOLUTION|>--- conflicted
+++ resolved
@@ -1,45 +1,36 @@
-==== tests/cases/compiler/genericTypeAssertions4.ts (5 errors) ====
-    class A {
-        foo() { return ""; }
-    }
-    
-    class B extends A {
-        bar() { return 1; }
-    }
-    
-    class C extends A {
-        baz() { return 1; }
-    }
-    
-    var a: A;
-    var b: B;
-    var c: C;
-    
-    function foo2<T extends A>(x: T) {
-        var y = x;
-        y = a; // error: cannot convert A to T
-        ~
-!!! Type 'A' is not assignable to type 'T'.
-        y = b; // error: cannot convert B to T
-        ~
-!!! Type 'B' is not assignable to type 'T'.
-        y = c; // error: cannot convert C to T
-        ~
-!!! Type 'C' is not assignable to type 'T'.
-        y = <T>a;
-        y = <T>b; // error: cannot convert B to T
-            ~~~~
-<<<<<<< HEAD
-!!! Neither type 'T' nor type 'B' is assignable to the other:
-!!!   Property 'bar' is missing in type 'A'.
-        y = <T>c; // error: cannot convert C to T
-            ~~~~
-!!! Neither type 'T' nor type 'C' is assignable to the other:
-!!!   Property 'baz' is missing in type 'A'.
-=======
-!!! Neither type 'B' nor type 'T' is assignable to the other.
-        y = <T>c; // error: cannot convert C to T
-            ~~~~
-!!! Neither type 'C' nor type 'T' is assignable to the other.
->>>>>>> 9adb8936
+==== tests/cases/compiler/genericTypeAssertions4.ts (5 errors) ====
+    class A {
+        foo() { return ""; }
+    }
+    
+    class B extends A {
+        bar() { return 1; }
+    }
+    
+    class C extends A {
+        baz() { return 1; }
+    }
+    
+    var a: A;
+    var b: B;
+    var c: C;
+    
+    function foo2<T extends A>(x: T) {
+        var y = x;
+        y = a; // error: cannot convert A to T
+        ~
+!!! Type 'A' is not assignable to type 'T'.
+        y = b; // error: cannot convert B to T
+        ~
+!!! Type 'B' is not assignable to type 'T'.
+        y = c; // error: cannot convert C to T
+        ~
+!!! Type 'C' is not assignable to type 'T'.
+        y = <T>a;
+        y = <T>b; // error: cannot convert B to T
+            ~~~~
+!!! Neither type 'B' nor type 'T' is assignable to the other.
+        y = <T>c; // error: cannot convert C to T
+            ~~~~
+!!! Neither type 'C' nor type 'T' is assignable to the other.
     }