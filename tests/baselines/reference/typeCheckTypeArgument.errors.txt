error TS2318: Cannot find global type 'String'.
error TS2318: Cannot find global type 'Array'.
error TS2318: Cannot find global type 'IArguments'.
<<<<<<< HEAD
error TS2318: Cannot find global type 'IPromise'.
error TS2318: Cannot find global type 'IPromiseConstructor'.
error TS2318: Cannot find global type 'Number'.
error TS2318: Cannot find global type 'Object'.
=======
error TS2318: Cannot find global type 'Boolean'.
>>>>>>> 4e5a3ae6
error TS2318: Cannot find global type 'RegExp'.
error TS2318: Cannot find global type 'Object'.
error TS2318: Cannot find global type 'Number'.
error TS2318: Cannot find global type 'Function'.
tests/cases/compiler/typeCheckTypeArgument.ts(3,19): error TS2304: Cannot find name 'UNKNOWN'.
tests/cases/compiler/typeCheckTypeArgument.ts(5,26): error TS2304: Cannot find name 'UNKNOWN'.
tests/cases/compiler/typeCheckTypeArgument.ts(7,21): error TS2304: Cannot find name 'UNKNOWN'.
tests/cases/compiler/typeCheckTypeArgument.ts(9,24): error TS2304: Cannot find name 'UNKNOWN'.
tests/cases/compiler/typeCheckTypeArgument.ts(12,22): error TS2304: Cannot find name 'UNKNOWN'.
tests/cases/compiler/typeCheckTypeArgument.ts(15,13): error TS2304: Cannot find name 'UNKNOWN'.


!!! error TS2318: Cannot find global type 'String'.
!!! error TS2318: Cannot find global type 'Array'.
!!! error TS2318: Cannot find global type 'IArguments'.
<<<<<<< HEAD
!!! error TS2318: Cannot find global type 'IPromise'.
!!! error TS2318: Cannot find global type 'IPromiseConstructor'.
!!! error TS2318: Cannot find global type 'Number'.
!!! error TS2318: Cannot find global type 'Object'.
=======
!!! error TS2318: Cannot find global type 'Boolean'.
>>>>>>> 4e5a3ae6
!!! error TS2318: Cannot find global type 'RegExp'.
!!! error TS2318: Cannot find global type 'Object'.
!!! error TS2318: Cannot find global type 'Number'.
!!! error TS2318: Cannot find global type 'Function'.
==== tests/cases/compiler/typeCheckTypeArgument.ts (6 errors) ====
    /// <reference no-default-lib="true"/>
    
    var f: <T extends UNKNOWN>() => void;
                      ~~~~~~~
!!! error TS2304: Cannot find name 'UNKNOWN'.
    
    interface IFoo<T extends UNKNOWN> { }
                             ~~~~~~~
!!! error TS2304: Cannot find name 'UNKNOWN'.
    
    class Foo<T extends UNKNOWN> { }
                        ~~~~~~~
!!! error TS2304: Cannot find name 'UNKNOWN'.
    
    function bar<T extends UNKNOWN>() { }
                           ~~~~~~~
!!! error TS2304: Cannot find name 'UNKNOWN'.
    
    class Foo2 {
        method<T extends UNKNOWN>() { }
                         ~~~~~~~
!!! error TS2304: Cannot find name 'UNKNOWN'.
    }
    
    (<T extends UNKNOWN>(a) => { });
                ~~~~~~~
!!! error TS2304: Cannot find name 'UNKNOWN'.<|MERGE_RESOLUTION|>--- conflicted
+++ resolved
@@ -1,66 +1,52 @@
-error TS2318: Cannot find global type 'String'.
-error TS2318: Cannot find global type 'Array'.
-error TS2318: Cannot find global type 'IArguments'.
-<<<<<<< HEAD
-error TS2318: Cannot find global type 'IPromise'.
-error TS2318: Cannot find global type 'IPromiseConstructor'.
-error TS2318: Cannot find global type 'Number'.
-error TS2318: Cannot find global type 'Object'.
-=======
-error TS2318: Cannot find global type 'Boolean'.
->>>>>>> 4e5a3ae6
-error TS2318: Cannot find global type 'RegExp'.
-error TS2318: Cannot find global type 'Object'.
-error TS2318: Cannot find global type 'Number'.
-error TS2318: Cannot find global type 'Function'.
-tests/cases/compiler/typeCheckTypeArgument.ts(3,19): error TS2304: Cannot find name 'UNKNOWN'.
-tests/cases/compiler/typeCheckTypeArgument.ts(5,26): error TS2304: Cannot find name 'UNKNOWN'.
-tests/cases/compiler/typeCheckTypeArgument.ts(7,21): error TS2304: Cannot find name 'UNKNOWN'.
-tests/cases/compiler/typeCheckTypeArgument.ts(9,24): error TS2304: Cannot find name 'UNKNOWN'.
-tests/cases/compiler/typeCheckTypeArgument.ts(12,22): error TS2304: Cannot find name 'UNKNOWN'.
-tests/cases/compiler/typeCheckTypeArgument.ts(15,13): error TS2304: Cannot find name 'UNKNOWN'.
-
-
-!!! error TS2318: Cannot find global type 'String'.
-!!! error TS2318: Cannot find global type 'Array'.
-!!! error TS2318: Cannot find global type 'IArguments'.
-<<<<<<< HEAD
-!!! error TS2318: Cannot find global type 'IPromise'.
-!!! error TS2318: Cannot find global type 'IPromiseConstructor'.
-!!! error TS2318: Cannot find global type 'Number'.
-!!! error TS2318: Cannot find global type 'Object'.
-=======
-!!! error TS2318: Cannot find global type 'Boolean'.
->>>>>>> 4e5a3ae6
-!!! error TS2318: Cannot find global type 'RegExp'.
-!!! error TS2318: Cannot find global type 'Object'.
-!!! error TS2318: Cannot find global type 'Number'.
-!!! error TS2318: Cannot find global type 'Function'.
-==== tests/cases/compiler/typeCheckTypeArgument.ts (6 errors) ====
-    /// <reference no-default-lib="true"/>
-    
-    var f: <T extends UNKNOWN>() => void;
-                      ~~~~~~~
-!!! error TS2304: Cannot find name 'UNKNOWN'.
-    
-    interface IFoo<T extends UNKNOWN> { }
-                             ~~~~~~~
-!!! error TS2304: Cannot find name 'UNKNOWN'.
-    
-    class Foo<T extends UNKNOWN> { }
-                        ~~~~~~~
-!!! error TS2304: Cannot find name 'UNKNOWN'.
-    
-    function bar<T extends UNKNOWN>() { }
-                           ~~~~~~~
-!!! error TS2304: Cannot find name 'UNKNOWN'.
-    
-    class Foo2 {
-        method<T extends UNKNOWN>() { }
-                         ~~~~~~~
-!!! error TS2304: Cannot find name 'UNKNOWN'.
-    }
-    
-    (<T extends UNKNOWN>(a) => { });
-                ~~~~~~~
+error TS2318: Cannot find global type 'String'.
+error TS2318: Cannot find global type 'Array'.
+error TS2318: Cannot find global type 'IArguments'.
+error TS2318: Cannot find global type 'Boolean'.
+error TS2318: Cannot find global type 'RegExp'.
+error TS2318: Cannot find global type 'Object'.
+error TS2318: Cannot find global type 'Number'.
+error TS2318: Cannot find global type 'Function'.
+tests/cases/compiler/typeCheckTypeArgument.ts(3,19): error TS2304: Cannot find name 'UNKNOWN'.
+tests/cases/compiler/typeCheckTypeArgument.ts(5,26): error TS2304: Cannot find name 'UNKNOWN'.
+tests/cases/compiler/typeCheckTypeArgument.ts(7,21): error TS2304: Cannot find name 'UNKNOWN'.
+tests/cases/compiler/typeCheckTypeArgument.ts(9,24): error TS2304: Cannot find name 'UNKNOWN'.
+tests/cases/compiler/typeCheckTypeArgument.ts(12,22): error TS2304: Cannot find name 'UNKNOWN'.
+tests/cases/compiler/typeCheckTypeArgument.ts(15,13): error TS2304: Cannot find name 'UNKNOWN'.
+
+
+!!! error TS2318: Cannot find global type 'String'.
+!!! error TS2318: Cannot find global type 'Array'.
+!!! error TS2318: Cannot find global type 'IArguments'.
+!!! error TS2318: Cannot find global type 'Boolean'.
+!!! error TS2318: Cannot find global type 'RegExp'.
+!!! error TS2318: Cannot find global type 'Object'.
+!!! error TS2318: Cannot find global type 'Number'.
+!!! error TS2318: Cannot find global type 'Function'.
+==== tests/cases/compiler/typeCheckTypeArgument.ts (6 errors) ====
+    /// <reference no-default-lib="true"/>
+    
+    var f: <T extends UNKNOWN>() => void;
+                      ~~~~~~~
+!!! error TS2304: Cannot find name 'UNKNOWN'.
+    
+    interface IFoo<T extends UNKNOWN> { }
+                             ~~~~~~~
+!!! error TS2304: Cannot find name 'UNKNOWN'.
+    
+    class Foo<T extends UNKNOWN> { }
+                        ~~~~~~~
+!!! error TS2304: Cannot find name 'UNKNOWN'.
+    
+    function bar<T extends UNKNOWN>() { }
+                           ~~~~~~~
+!!! error TS2304: Cannot find name 'UNKNOWN'.
+    
+    class Foo2 {
+        method<T extends UNKNOWN>() { }
+                         ~~~~~~~
+!!! error TS2304: Cannot find name 'UNKNOWN'.
+    }
+    
+    (<T extends UNKNOWN>(a) => { });
+                ~~~~~~~
 !!! error TS2304: Cannot find name 'UNKNOWN'.